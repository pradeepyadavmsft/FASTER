﻿// Copyright (c) Microsoft Corporation. All rights reserved.
// Licensed under the MIT license.

using System;
using System.Collections.Concurrent;
using System.Collections.Generic;
using System.Diagnostics;
using System.IO;
using System.Runtime.CompilerServices;
using System.Threading;

namespace FASTER.core
{
    internal enum OperationType
    {
        READ,
        RMW,
        UPSERT,
        INSERT,
        DELETE
    }

    internal enum OperationStatus
    {
        SUCCESS,
        NOTFOUND,
        RETRY_NOW,
        RETRY_LATER,
        RECORD_ON_DISK,
        SUCCESS_UNMARK,
        CPR_SHIFT_DETECTED,
        CPR_PENDING_DETECTED
    }

    internal class SerializedFasterExecutionContext
    {
        public int version;
        public long serialNum;
        public Guid guid;

        public void Write(StreamWriter writer)
        {
            writer.WriteLine(version);
            writer.WriteLine(guid);
            writer.WriteLine(serialNum);
        }

        public void Load(StreamReader reader)
        {
            string value = reader.ReadLine();
            version = int.Parse(value);

            value = reader.ReadLine();
            guid = Guid.Parse(value);

            value = reader.ReadLine();
            serialNum = long.Parse(value);
        }
    }

    public unsafe partial class FasterKV<Key, Value, Input, Output, Context, Functions> : FasterBase, IFasterKV<Key, Value, Input, Output, Context>
        where Key : new()
        where Value : new()
        where Functions : IFunctions<Key, Value, Input, Output, Context>
    {

        internal struct PendingContext
        {
            // User provided information

            public OperationType type;

            public IHeapContainer<Key> key;
            public IHeapContainer<Value> value;
            public Input input;
            public Output output;
            public Context userContext;

            // Some additional information about the previous attempt

            public long id;

            public int version;

            public long logicalAddress;

            public long serialNum;

            public HashBucketEntry entry;

            public void Dispose()
            {
                key?.Dispose();
                value?.Dispose();
            }
        }

        internal class FasterExecutionContext : SerializedFasterExecutionContext
        {
            public Phase phase;
            public bool[] markers;
            public long totalPending;
            public Queue<PendingContext> retryRequests;
            public Dictionary<long, PendingContext> ioPendingRequests;
            public AsyncQueue<AsyncIOContext<Key, Value>> readyResponses;
        }
    }

 
    /// <summary>
    /// Recovery info for hybrid log
    /// </summary>
    public struct HybridLogRecoveryInfo
    {
        /// <summary>
        /// Guid
        /// </summary>
        public Guid guid;
        /// <summary>
        /// Use snapshot file
        /// </summary>
        public int useSnapshotFile;
        /// <summary>
        /// Version
        /// </summary>
        public int version;
        /// <summary>
        /// Number of threads
        /// </summary>
        public int numThreads;
        /// <summary>
        /// Flushed logical address
        /// </summary>
        public long flushedLogicalAddress;
        /// <summary>
        /// Start logical address
        /// </summary>
        public long startLogicalAddress;
        /// <summary>
        /// Final logical address
        /// </summary>
        public long finalLogicalAddress;
        /// <summary>
        /// Head address
        /// </summary>
        public long headAddress;
        /// <summary>
        /// Begin address
        /// </summary>
        public long beginAddress;
        /// <summary>
        /// Guid array
        /// </summary>
        public Guid[] guids;

        /// <summary>
        /// Tokens per guid restored during Continue
        /// </summary>
        public ConcurrentDictionary<Guid, long> continueTokens;

        /// <summary>
        /// Tokens per guid created during Checkpoint
        /// </summary>
        public ConcurrentDictionary<Guid, long> checkpointTokens;

        /// <summary>
        /// Object log segment offsets
        /// </summary>
        public long[] objectLogSegmentOffsets;

        /// <summary>
        /// Initialize
        /// </summary>
        /// <param name="token"></param>
        /// <param name="_version"></param>
        public void Initialize(Guid token, int _version)
        {
            guid = token;
            useSnapshotFile = 0;
            version = _version;
            numThreads = 0;
            flushedLogicalAddress = 0;
            startLogicalAddress = 0;
            finalLogicalAddress = 0;
            headAddress = 0;
            guids = new Guid[LightEpoch.kTableSize + 1];
            continueTokens = new ConcurrentDictionary<Guid, long>();
            checkpointTokens = new ConcurrentDictionary<Guid, long>();
            objectLogSegmentOffsets = null;
        }

        /// <summary>
        /// Initialize from stream
        /// </summary>
        /// <param name="reader"></param>
        public void Initialize(StreamReader reader)
        {
            guids = new Guid[LightEpoch.kTableSize + 1];
            continueTokens = new ConcurrentDictionary<Guid, long>();

            string value = reader.ReadLine();
            guid = Guid.Parse(value);

            value = reader.ReadLine();
            useSnapshotFile = int.Parse(value);

            value = reader.ReadLine();
            version = int.Parse(value);

            value = reader.ReadLine();
            flushedLogicalAddress = long.Parse(value);

            value = reader.ReadLine();
            startLogicalAddress = long.Parse(value);

            value = reader.ReadLine();
            finalLogicalAddress = long.Parse(value);

            value = reader.ReadLine();
            headAddress = long.Parse(value);

            value = reader.ReadLine();
            beginAddress = long.Parse(value);

            value = reader.ReadLine();
            numThreads = int.Parse(value);

            for (int i = 0; i < numThreads; i++)
            {
                value = reader.ReadLine();
                guids[i] = Guid.Parse(value);
                value = reader.ReadLine();
                var serialno = long.Parse(value);
                continueTokens.TryAdd(guids[i], serialno);
            }

            // Read object log segment offsets
            value = reader.ReadLine();
            var numSegments = int.Parse(value);
            if (numSegments > 0)
            {
                objectLogSegmentOffsets = new long[numSegments];
                for (int i = 0; i < numSegments; i++)
                {
                    value = reader.ReadLine();
                    objectLogSegmentOffsets[i] = long.Parse(value);
                }
            }
        }

        /// <summary>
        ///  Recover info from token
        /// </summary>
        /// <param name="token"></param>
        /// <param name="checkpointManager"></param>
        /// <returns></returns>
        internal void Recover(Guid token, ICheckpointManager checkpointManager)
        {
            var metadata = checkpointManager.GetLogCommitMetadata(token);
            if (metadata == null)
                throw new Exception("Invalid log commit metadata for ID " + token.ToString());

            using (var s = new StreamReader(new MemoryStream(metadata)))
                Initialize(s);
        }

        /// <summary>
        /// Reset
        /// </summary>
        public void Reset()
        {
            Initialize(default(Guid), -1);
        }

        /// <summary>
        /// Write info to byte array
        /// </summary>
        public byte[] ToByteArray()
        {
            using (var ms = new MemoryStream())
            {
                using (StreamWriter writer = new StreamWriter(ms))
                {
                    writer.WriteLine(guid);
                    writer.WriteLine(useSnapshotFile);
                    writer.WriteLine(version);
                    writer.WriteLine(flushedLogicalAddress);
                    writer.WriteLine(startLogicalAddress);
                    writer.WriteLine(finalLogicalAddress);
                    writer.WriteLine(headAddress);
<<<<<<< HEAD
                    writer.WriteLine(checkpointTokens.Count);

                    foreach (var kvp in checkpointTokens)
=======
                    writer.WriteLine(beginAddress);
                    writer.WriteLine(numThreads);
                    for (int i = 0; i < numThreads; i++)
>>>>>>> 84e7595a
                    {
                        writer.WriteLine(kvp.Key);
                        writer.WriteLine(kvp.Value);
                    }

                    // Write object log segment offsets
                    writer.WriteLine(objectLogSegmentOffsets == null ? 0 : objectLogSegmentOffsets.Length);
                    if (objectLogSegmentOffsets != null)
                    {
                        for (int i = 0; i < objectLogSegmentOffsets.Length; i++)
                        {
                            writer.WriteLine(objectLogSegmentOffsets[i]);
                        }
                    }
                }
                return ms.ToArray();
            }
        }

        /// <summary>
        /// Print checkpoint info for debugging purposes
        /// </summary>
        public void DebugPrint()
        {
            Debug.WriteLine("******** HybridLog Checkpoint Info for {0} ********", guid);
            Debug.WriteLine("Version: {0}", version);
            Debug.WriteLine("Is Snapshot?: {0}", useSnapshotFile == 1);
            Debug.WriteLine("Flushed LogicalAddress: {0}", flushedLogicalAddress);
            Debug.WriteLine("Start Logical Address: {0}", startLogicalAddress);
            Debug.WriteLine("Final Logical Address: {0}", finalLogicalAddress);
            Debug.WriteLine("Head Address: {0}", headAddress);
            Debug.WriteLine("Begin Address: {0}", beginAddress);
            Debug.WriteLine("Num sessions recovered: {0}", numThreads);
            Debug.WriteLine("Recovered sessions: ");
            foreach (var sessionInfo in continueTokens)
            {
                Debug.WriteLine("{0}: {1}", sessionInfo.Key, sessionInfo.Value);
            }
        }
    }

    internal struct HybridLogCheckpointInfo
    {
        public HybridLogRecoveryInfo info;
        public IDevice snapshotFileDevice;
        public IDevice snapshotFileObjectLogDevice;
        public SemaphoreSlim flushedSemaphore;
        public long started;

        public void Initialize(Guid token, int _version, ICheckpointManager checkpointManager)
        {
            info.Initialize(token, _version);
            started = 0;
            checkpointManager.InitializeLogCheckpoint(token);
        }

        public void Recover(Guid token, ICheckpointManager checkpointManager)
        {
            info.Recover(token, checkpointManager);
            started = 0;
        }

        public void Reset()
        {
            started = 0;
            flushedSemaphore = null;
            info.Reset();
            if (snapshotFileDevice != null) snapshotFileDevice.Close();
            if (snapshotFileObjectLogDevice != null) snapshotFileObjectLogDevice.Close();
        }
    }

    internal struct IndexRecoveryInfo
    {
        public Guid token;
        public long table_size;
        public ulong num_ht_bytes;
        public ulong num_ofb_bytes;
        public int num_buckets;
        public long startLogicalAddress;
        public long finalLogicalAddress;

        public void Initialize(Guid token, long _size)
        {
            this.token = token;
            table_size = _size;
            num_ht_bytes = 0;
            num_ofb_bytes = 0;
            startLogicalAddress = 0;
            finalLogicalAddress = 0;
            num_buckets = 0;
        }
        public void Initialize(StreamReader reader)
        {
            string value = reader.ReadLine();
            token = Guid.Parse(value);

            value = reader.ReadLine();
            table_size = long.Parse(value);

            value = reader.ReadLine();
            num_ht_bytes = ulong.Parse(value);

            value = reader.ReadLine();
            num_ofb_bytes = ulong.Parse(value);

            value = reader.ReadLine();
            num_buckets = int.Parse(value);

            value = reader.ReadLine();
            startLogicalAddress = long.Parse(value);

            value = reader.ReadLine();
            finalLogicalAddress = long.Parse(value);
        }

        public void Recover(Guid guid, ICheckpointManager checkpointManager)
        {
            var metadata = checkpointManager.GetIndexCommitMetadata(guid);
            if (metadata == null)
                throw new Exception("Invalid index commit metadata for ID " + guid.ToString());
            using (var s = new StreamReader(new MemoryStream(metadata)))
                Initialize(s);
        }

        public byte[] ToByteArray()
        {
            using (var ms = new MemoryStream())
            {
                using (var writer = new StreamWriter(ms))
                {

                    writer.WriteLine(token);
                    writer.WriteLine(table_size);
                    writer.WriteLine(num_ht_bytes);
                    writer.WriteLine(num_ofb_bytes);
                    writer.WriteLine(num_buckets);
                    writer.WriteLine(startLogicalAddress);
                    writer.WriteLine(finalLogicalAddress);
                }
                return ms.ToArray();
            }
        }

        public void DebugPrint()
        {
            Debug.WriteLine("******** Index Checkpoint Info for {0} ********", token);
            Debug.WriteLine("Table Size: {0}", table_size);
            Debug.WriteLine("Main Table Size (in GB): {0}", ((double)num_ht_bytes) / 1000.0 / 1000.0 / 1000.0);
            Debug.WriteLine("Overflow Table Size (in GB): {0}", ((double)num_ofb_bytes) / 1000.0 / 1000.0 / 1000.0);
            Debug.WriteLine("Num Buckets: {0}", num_buckets);
            Debug.WriteLine("Start Logical Address: {0}", startLogicalAddress);
            Debug.WriteLine("Final Logical Address: {0}", finalLogicalAddress);
        }
        public void Reset()
        {
            token = default(Guid);
            table_size = 0;
            num_ht_bytes = 0;
            num_ofb_bytes = 0;
            num_buckets = 0;
            startLogicalAddress = 0;
            finalLogicalAddress = 0;
        }
    }

    internal struct IndexCheckpointInfo
    {
        public IndexRecoveryInfo info;
        public IDevice main_ht_device;

        public void Initialize(Guid token, long _size, ICheckpointManager checkpointManager)
        {
            info.Initialize(token, _size);
            checkpointManager.InitializeIndexCheckpoint(token);
            main_ht_device = checkpointManager.GetIndexDevice(token);
        }
        public void Recover(Guid token, ICheckpointManager checkpointManager)
        {
            info.Recover(token, checkpointManager);
        }
        public void Reset()
        {
            info.Reset();
            main_ht_device.Close();
        }
    }
}<|MERGE_RESOLUTION|>--- conflicted
+++ resolved
@@ -288,15 +288,10 @@
                     writer.WriteLine(startLogicalAddress);
                     writer.WriteLine(finalLogicalAddress);
                     writer.WriteLine(headAddress);
-<<<<<<< HEAD
+                    writer.WriteLine(beginAddress);
+
                     writer.WriteLine(checkpointTokens.Count);
-
                     foreach (var kvp in checkpointTokens)
-=======
-                    writer.WriteLine(beginAddress);
-                    writer.WriteLine(numThreads);
-                    for (int i = 0; i < numThreads; i++)
->>>>>>> 84e7595a
                     {
                         writer.WriteLine(kvp.Key);
                         writer.WriteLine(kvp.Value);
