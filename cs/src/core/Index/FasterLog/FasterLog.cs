﻿// Copyright (c) Microsoft Corporation. All rights reserved.
// Licensed under the MIT license.

#pragma warning disable 0162

using System;
using System.Collections.Concurrent;
using System.Collections.Generic;
using System.Diagnostics;
using System.IO;
using System.Runtime.CompilerServices;
using System.Threading;

namespace FASTER.core
{

    /// <summary>
    /// FASTER log
    /// </summary>
    public class FasterLog : IDisposable
    {
        private readonly BlittableAllocator<Empty, byte> allocator;
        private readonly LightEpoch epoch;
        private ILogCommitManager logCommitManager;

        /// <summary>
        /// Beginning address of log
        /// </summary>
        public long BeginAddress => allocator.BeginAddress;

        /// <summary>
        /// Tail address of log
        /// </summary>
        public long TailAddress => allocator.GetTailAddress();

        /// <summary>
        /// Log flushed until address
        /// </summary>
        public long FlushedUntilAddress => allocator.FlushedUntilAddress;

        /// <summary>
        /// Log commit until address
        /// </summary>
        public long CommittedUntilAddress;

        /// <summary>
        /// Create new log instance
        /// </summary>
        /// <param name="logSettings"></param>
        public FasterLog(FasterLogSettings logSettings)
        {
            logCommitManager = logSettings.LogCommitManager ?? 
                new LocalLogCommitManager(logSettings.LogCommitFile ??
                logSettings.LogDevice.FileName + ".commit");

            epoch = new LightEpoch();
            CommittedUntilAddress = Constants.kFirstValidAddress;
            allocator = new BlittableAllocator<Empty, byte>(
                logSettings.GetLogSettings(), null, 
                null, epoch, e => Commit(e));
            allocator.Initialize();
            Restore();
        }

        /// <summary>
        /// Dispose
        /// </summary>
        public void Dispose()
        {
            allocator.Dispose();
            epoch.Dispose();
        }

        /// <summary>
        /// Append entry to log
        /// </summary>
        /// <param name="entry"></param>
        /// <returns>Logical address of added entry</returns>
        public unsafe long Append(Span<byte> entry)
        {
            epoch.Resume();
            var length = entry.Length;
            var alignedLength = (length + 3) & ~3; // round up to multiple of 4
            BlockAllocate(4 + alignedLength, out long logicalAddress);
            var physicalAddress = allocator.GetPhysicalAddress(logicalAddress);
            *(int*)physicalAddress = length;
            fixed (byte* bp = &entry.GetPinnableReference())
                Buffer.MemoryCopy(bp, (void*)(4 + physicalAddress), length, length);
            epoch.Suspend();
            return logicalAddress;
        }

        /// <summary>
        /// Append entry to log
        /// </summary>
        /// <param name="entry"></param>
        /// <returns>Logical address of added entry</returns>
        public unsafe long Append(byte[] entry)
        {
            epoch.Resume();
            var length = entry.Length;
            var alignedLength = (length + 3) & ~3; // round up to multiple of 4
            BlockAllocate(4 + alignedLength, out long logicalAddress);
            var physicalAddress = allocator.GetPhysicalAddress(logicalAddress);
            *(int*)physicalAddress = length;
            fixed (byte* bp = entry)
                Buffer.MemoryCopy(bp, (void*)(4 + physicalAddress), length, length);
            epoch.Suspend();
            return logicalAddress;
        }

        /// <summary>
        /// Try to append entry to log. If is returns true, we are
        /// done. If it returns false with negative address, user
        /// needs to call TryCompleteAppend to finalize the append.
        /// See TryCompleteAppend for more info.
        /// </summary>
        /// <param name="entry">Entry to be appended to log</param>
        /// <param name="logicalAddress">Logical address of added entry</param>
        /// <returns>Whether the append succeeded</returns>
        public unsafe bool TryAppend(byte[] entry, ref long logicalAddress)
        {
            if (logicalAddress < 0)
                return TryCompleteAppend(entry, ref logicalAddress);

            epoch.Resume();

            var length = entry.Length;
            var alignedLength = (length + 3) & ~3; // round up to multiple of 4

            logicalAddress = allocator.TryAllocate(4 + alignedLength);
            if (logicalAddress <= 0)
            {
                epoch.Suspend();
                return false;
            }

            var physicalAddress = allocator.GetPhysicalAddress(logicalAddress);
            *(int*)physicalAddress = length;
            fixed (byte* bp = entry)
                Buffer.MemoryCopy(bp, (void*)(4 + physicalAddress), length, length);

            epoch.Suspend();
            return true;
        }

        /// <summary>
        /// Try to append entry to log. If is returns true, we are
        /// done. If it returns false with negative address, user
        /// needs to call TryCompleteAppend to finalize the append.
        /// See TryCompleteAppend for more info.
        /// </summary>
        /// <param name="entry">Entry to be appended to log</param>
        /// <param name="logicalAddress">Logical address of added entry</param>
        /// <returns>Whether the append succeeded</returns>
        public unsafe bool TryAppend(Span<byte> entry, ref long logicalAddress)
        {
            if (logicalAddress < 0)
                return TryCompleteAppend(entry, ref logicalAddress);

            epoch.Resume();

            var length = entry.Length;
            var alignedLength = (length + 3) & ~3; // round up to multiple of 4

            logicalAddress = allocator.TryAllocate(4 + alignedLength);
            if (logicalAddress <= 0)
            {
                epoch.Suspend();
                return false;
            }

            var physicalAddress = allocator.GetPhysicalAddress(logicalAddress);
            *(int*)physicalAddress = length;
            fixed (byte* bp = &entry.GetPinnableReference())
                Buffer.MemoryCopy(bp, (void*)(4 + physicalAddress), length, length);

            epoch.Suspend();
            return true;
        }

        /// <summary>
        /// Flush the log until tail
        /// </summary>
        public long FlushAndCommit(bool spinWait = false)
        {
            epoch.Resume();
            allocator.ShiftReadOnlyToTail(out long tailAddress);
            
            if (spinWait)
            {
                while (CommittedUntilAddress < tailAddress)
                {
                    epoch.ProtectAndDrain();
                    Thread.Yield();
                }
            }
            epoch.Suspend();
            return tailAddress;
        }

        /// <summary>
        /// Truncate the log until, but not including, untilAddress
        /// </summary>
        /// <param name="untilAddress"></param>
        public void TruncateUntil(long untilAddress)
        {
            epoch.Resume();
            allocator.ShiftBeginAddress(untilAddress);
            epoch.Suspend();
        }

        /// <summary>
        /// Pull-based iterator interface for scanning FASTER log
        /// </summary>
        /// <param name="beginAddress"></param>
        /// <param name="endAddress"></param>
        /// <param name="scanBufferingMode"></param>
        /// <returns></returns>
        public FasterLogScanIterator Scan(long beginAddress, long endAddress, ScanBufferingMode scanBufferingMode = ScanBufferingMode.DoublePageBuffering)
        {
            return new FasterLogScanIterator(allocator, beginAddress, endAddress, scanBufferingMode, epoch);
        }

        /// <summary>
        /// Create and pin epoch entry for this thread - use with ReleaseThread
        /// if you manage the thread.
        /// DO NOT USE WITH ASYNC CODE
        /// </summary>
        public void AcquireThread()
        {
            epoch.Acquire();
        }

        /// <summary>
        /// Dispose epoch entry for this thread. Use with AcquireThread
        /// if you manage the thread.
        /// DO NOT USE WITH ASYNC CODE
        /// </summary>
        public void ReleaseThread()
        {
            epoch.Release();
        }

        /// <summary>
        /// Block allocate
        /// </summary>
        /// <param name="recordSize"></param>
        /// <param name="logicalAddress"></param>
        [MethodImpl(MethodImplOptions.AggressiveInlining)]
        private void BlockAllocate(int recordSize, out long logicalAddress)
        {
            logicalAddress = allocator.Allocate(recordSize);
            if (logicalAddress >= 0) return;

            while (logicalAddress < 0 && -logicalAddress >= allocator.ReadOnlyAddress)
            {
                epoch.ProtectAndDrain();
                allocator.CheckForAllocateComplete(ref logicalAddress);
                if (logicalAddress < 0)
                {
                    Thread.Yield();
                }
            }

            logicalAddress = logicalAddress < 0 ? -logicalAddress : logicalAddress;

            if (logicalAddress < allocator.ReadOnlyAddress)
            {
                Debug.WriteLine("Allocated address is read-only, retrying");
                BlockAllocate(recordSize, out logicalAddress);
            }
        }

        /// <summary>
        /// Try to complete partial allocation. Succeeds when address
        /// turns positive. If failed with negative address, try the
        /// operation. If failed with zero address, user needs to start 
        /// afresh with a new TryAppend operation.
        /// </summary>
        /// <param name="entry"></param>
        /// <param name="logicalAddress"></param>
        /// <returns>Whether operation succeeded</returns>
        private unsafe bool TryCompleteAppend(byte[] entry, ref long logicalAddress)
        {
            epoch.Resume();

            allocator.CheckForAllocateComplete(ref logicalAddress);

            if (logicalAddress < 0)
            {
                epoch.Suspend();
                return false;
            }

            if (logicalAddress < allocator.ReadOnlyAddress)
            {
                logicalAddress = 0;
                epoch.Suspend();
                return false;
            }

            var length = entry.Length;

            var physicalAddress = allocator.GetPhysicalAddress(logicalAddress);
            *(int*)physicalAddress = length;
            fixed (byte* bp = entry)
                Buffer.MemoryCopy(bp, (void*)(4 + physicalAddress), length, length);

            epoch.Suspend();
            return true;
        }

        /// <summary>
        /// Try to complete partial allocation. Succeeds when address
        /// turns positive. If failed with negative address, try the
        /// operation. If failed with zero address, user needs to start 
        /// afresh with a new TryAppend operation.
        /// </summary>
        /// <param name="entry"></param>
        /// <param name="logicalAddress"></param>
        /// <returns>Whether operation succeeded</returns>
        private unsafe bool TryCompleteAppend(Span<byte> entry, ref long logicalAddress)
        {
            epoch.Resume();

            allocator.CheckForAllocateComplete(ref logicalAddress);

            if (logicalAddress < 0)
            {
                epoch.Suspend();
                return false;
            }

            if (logicalAddress < allocator.ReadOnlyAddress)
            {
                logicalAddress = 0;
                epoch.Suspend();
                return false;
            }

            var length = entry.Length;

            var physicalAddress = allocator.GetPhysicalAddress(logicalAddress);
            *(int*)physicalAddress = length;
            fixed (byte* bp = &entry.GetPinnableReference())
                Buffer.MemoryCopy(bp, (void*)(4 + physicalAddress), length, length);

            epoch.Suspend();
            return true;
        }

        /// <summary>
        /// Commit log
        /// </summary>
        private void Commit(long flushAddress)
        {
            FasterLogRecoveryInfo info = new FasterLogRecoveryInfo();
            info.FlushedUntilAddress = flushAddress;
            info.BeginAddress = allocator.BeginAddress;

            // We can only allow serial monotonic synchronous commit
            lock (this)
            {
                if (flushAddress > CommittedUntilAddress)
                {
                    logCommitManager.Commit(flushAddress, info.ToByteArray());
                    CommittedUntilAddress = flushAddress;
                    // info.DebugPrint();
                }
            }
        }

        /// <summary>
        /// Restore log
        /// </summary>
        private void Restore()
        {
            FasterLogRecoveryInfo info = new FasterLogRecoveryInfo();
            var commitInfo = logCommitManager.GetCommitMetadata();

            if (commitInfo == null) return;

            using (var r = new BinaryReader(new MemoryStream(commitInfo)))
            {
                info.Initialize(r);
            }

<<<<<<< HEAD
            allocator.RestoreHybridLog(info.FlushedUntilAddress,
                info.FlushedUntilAddress - allocator.GetOffsetInPage(info.FlushedUntilAddress),
                info.BeginAddress);
            CommittedUntilAddress = info.FlushedUntilAddress;
=======
            var headAddress = info.FlushedUntilAddress - allocator.GetOffsetInPage(info.FlushedUntilAddress);
            if (headAddress == 0) headAddress = Constants.kFirstValidAddress;

            allocator.RestoreHybridLog(info.FlushedUntilAddress, headAddress, info.BeginAddress);
>>>>>>> ec2a3b59
        }
    }
}<|MERGE_RESOLUTION|>--- conflicted
+++ resolved
@@ -386,17 +386,11 @@
                 info.Initialize(r);
             }
 
-<<<<<<< HEAD
-            allocator.RestoreHybridLog(info.FlushedUntilAddress,
-                info.FlushedUntilAddress - allocator.GetOffsetInPage(info.FlushedUntilAddress),
-                info.BeginAddress);
-            CommittedUntilAddress = info.FlushedUntilAddress;
-=======
             var headAddress = info.FlushedUntilAddress - allocator.GetOffsetInPage(info.FlushedUntilAddress);
             if (headAddress == 0) headAddress = Constants.kFirstValidAddress;
 
             allocator.RestoreHybridLog(info.FlushedUntilAddress, headAddress, info.BeginAddress);
->>>>>>> ec2a3b59
+            CommittedUntilAddress = info.FlushedUntilAddress;
         }
     }
 }